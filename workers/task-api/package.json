{
  "name": "task-api",
  "version": "1.0.0",
  "description": "Task API Worker with GitHub-backed storage",
  "main": "src/index.ts",
  "scripts": {
    "deploy": "wrangler deploy",
    "dev": "wrangler dev",
    "tail": "wrangler tail",
    "test": "vitest run",
    "test:watch": "vitest"
  },
  "keywords": [
    "cloudflare",
    "worker",
    "task",
    "api"
  ],
  "author": "Hadoku",
  "license": "ISC",
  "dependencies": {
    "@hadoku/worker-utils": "workspace:*",
<<<<<<< HEAD
    "@wolffm/task": "*",
=======
    "@wolffm/task": "^3.1.4",
>>>>>>> 2c3c8b26
    "hono": "^4.0.0"
  },
  "devDependencies": {
    "@cloudflare/workers-types": "^4.20241127.0",
    "vitest": "^2.1.8",
    "wrangler": "^4.42.2"
  }
}<|MERGE_RESOLUTION|>--- conflicted
+++ resolved
@@ -20,11 +20,7 @@
   "license": "ISC",
   "dependencies": {
     "@hadoku/worker-utils": "workspace:*",
-<<<<<<< HEAD
-    "@wolffm/task": "*",
-=======
     "@wolffm/task": "^3.1.4",
->>>>>>> 2c3c8b26
     "hono": "^4.0.0"
   },
   "devDependencies": {
